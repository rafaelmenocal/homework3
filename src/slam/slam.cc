//========================================================================
//  This software is free: you can redistribute it and/or modify
//  it under the terms of the GNU Lesser General Public License Version 3,
//  as published by the Free Software Foundation.
//
//  This software is distributed in the hope that it will be useful,
//  but WITHOUT ANY WARRANTY; without even the implied warranty of
//  MERCHANTABILITY or FITNESS FOR A PARTICULAR PURPOSE.  See the
//  GNU Lesser General Public License for more details.
//
//  You should have received a copy of the GNU Lesser General Public License
//  Version 3 in the file COPYING that came with this distribution.
//  If not, see <http://www.gnu.org/licenses/>.
//========================================================================
/*!
\file    slam.cc
\brief   SLAM Starter Code
\author  Joydeep Biswas, (C) 2019
*/
//========================================================================

#include "slam.h"

#include <algorithm>
#include <cmath>
#include <iostream>

#include "eigen3/Eigen/Dense"
#include "eigen3/Eigen/Geometry"
#include "gflags/gflags.h"
#include "glog/logging.h"

#include "shared/math/geometry.h"
#include "shared/math/math_util.h"
#include "shared/util/timer.h"
#include "ros/ros.h"
#include "config_reader/config_reader.h"
#include "vector_map/vector_map.h"

using namespace math_util;
using Eigen::Affine2f;
using Eigen::Rotation2Df;
using Eigen::Translation2f;
using Eigen::Vector2i;
using std::cout;
using std::endl;
using std::string;
using std::swap;
using std::vector;
using vector_map::VectorMap;

namespace slam {

const int debug_odom = false;

config_reader::ConfigReader config_reader_({"config/particle_filter.lua"});
CONFIG_FLOAT(init_x, "init_x");
CONFIG_FLOAT(init_y, "init_y");
CONFIG_FLOAT(init_theta, "init_theta");

SLAM::SLAM() :
    prev_odom_loc_(0, 0),
    prev_odom_angle_(0),
    odom_initialized_(false),
    curr_odom_loc_(0,0),
    curr_odom_angle_(0),
    curr_time_(0),
    prev_time_(0),
    del_time_(0),
    del_odom_loc_(0,0),
    prev_odom_vel2f_(0,0),
    odom_vel2f_(0,0),
    odom_accel2f_(0,0),
    odom_vel_(0),
    odom_accel_(0),
    del_odom_angle_(0),
    odom_omega_(0),
    prev_update_loc_(0,0),
    prev_update_angle_(0) {}

<<<<<<< HEAD
void SLAM::GetPose(Eigen::Vector2f* loc, float* angle) const {
  // Return the latest pose estimate of the robot.
  if (poses_.size() != 0) {
    *loc = Eigen::Vector2f(poses_.back().x, poses_.back().y);
    *angle = poses_.back().theta;
=======
// void SLAM::GetPose(Eigen::Vector2f* loc, float* angle) const {
//   // Return the latest pose estimate of the robot.
//   if (poses_.size() != 0) {
//     Eigen::Vector2f del_trans = Eigen::Vector2f(poses_.back().x - poses_.front().x, poses_.back().y - poses_.front().y);
//     float_t del_rot = poses_.back().theta - poses_.front().theta;

//     auto bl = Eigen::Rotation2Df(-poses_.front().theta) * del_trans;
//     *loc = Eigen::Vector2f(CONFIG_init_x, CONFIG_init_y) + Eigen::Rotation2Df(CONFIG_init_theta) * bl;

//     //*loc = Eigen::Vector2f(CONFIG_init_x, CONFIG_init_y) + del_trans;
//     *angle = CONFIG_init_theta + del_rot;
    
//     // ROS_INFO("GetPose loc = (%f, %f)", poses_.back().x, poses_.back().y);
//     // ROS_INFO("GetPose angle = %f", poses_.back().theta);
//   }
// }

void SLAM::GetPose(Eigen::Vector2f* loc, float* angle) const {
  // Return the latest pose estimate of the robot.
  if (poses_.size() != 0) {
    Eigen::Vector2f del_trans = Eigen::Vector2f(poses_.back().x, poses_.back().y);
    float_t del_rot = poses_.back().theta;
    *loc = del_trans;
    *angle = del_rot;
>>>>>>> 73f5242c
  }
}

void SLAM::UpdateOdometry(const Eigen::Vector2f& odom_loc,
                                    const float odom_angle){
  if (!odom_initialized_) {
    curr_odom_angle_ = odom_angle;
    curr_odom_loc_ = odom_loc;
    odom_initialized_ = true;
    return;
  }

  curr_odom_loc_ = odom_loc;
  curr_odom_angle_ = odom_angle;
  curr_time_ = ros::Time::now().toSec();
  del_time_ = curr_time_ - prev_time_;
  del_odom_loc_ = curr_odom_loc_ - prev_odom_loc_;
  odom_vel2f_ = GetOdomVel2f();
  odom_accel2f_ = GetOdomAccel2f();
  odom_vel_ = Vel2fToVel();
  odom_accel_ = Accel2fToAccel();
  del_odom_angle_ = curr_odom_angle_ - prev_odom_angle_;
  odom_omega_ = del_odom_angle_ / del_time_;

  if (debug_odom) {
    ROS_INFO("----------------------------");
    ROS_INFO("prev_time_ = %f", prev_time_);
    ROS_INFO("curr_time_ = %f", curr_time_);
    ROS_INFO("del_time_ = %f", del_time_);

    ROS_INFO("prev_odom_loc_ = (%f, %f)", prev_odom_loc_.x(), prev_odom_loc_.y());
    ROS_INFO("curr_odom_loc_ = (%f, %f)", curr_odom_loc_.x(), curr_odom_loc_.y());
    ROS_INFO("del_odom_loc_ = (%f, %f)", del_odom_loc_.x(), del_odom_loc_.y());

    ROS_INFO("prev_odom_vel2f_ = (%f, %f)", prev_odom_vel2f_.x(), prev_odom_vel2f_.y());
    ROS_INFO("odom_vel2f_ = (%f, %f)", odom_vel2f_.x(), odom_vel2f_.y());
    ROS_INFO("odom_vel_ = %f", odom_vel_);

    ROS_INFO("odom_accel2f_ = (%f, %f)", odom_accel2f_.x(), odom_accel2f_.y());
    ROS_INFO("odom_accel_ = %f", odom_accel_);

    ROS_INFO("prev_odom_angle_ = %f", prev_odom_angle_);
    ROS_INFO("curr_odom_angle_ = %f", curr_odom_angle_);
    ROS_INFO("del_odom_angle_ = %f", del_odom_angle_);
    ROS_INFO("odom_omega_ = %f", odom_omega_);

    ROS_INFO("prev_update_loc_ = (%f, %f)", prev_update_loc_.x(), prev_update_loc_.y());
    ROS_INFO("prev_update_angle_ = %f", prev_update_angle_);
  }

  prev_time_ = curr_time_;
  prev_odom_loc_ = odom_loc;
  prev_odom_angle_ = odom_angle;
  prev_odom_vel2f_ = odom_vel2f_;         
}

void SLAM::GetObservedPointCloud(const std::vector<float>& ranges,
                                 float range_min,
                                 float range_max,
                                 float angle_min,
                                 float angle_max,
                                 std::vector<Eigen::Vector2f>* obs_scan_ptr) {
  
  const int num_ranges = ranges.size();
  std::vector<Eigen::Vector2f>& obs_scan = *obs_scan_ptr;

  const float angle_inc = (angle_max - angle_min) / num_ranges;
  for (int i = 0; i < num_ranges; i++) {
    // Only include range value less than sensor range.
    float current_angle;
    if (ranges[i] < 10.0) {
      current_angle = i * angle_inc + angle_min;
      obs_scan.push_back(
        Eigen::Vector2f(ranges[i] * cos(current_angle), ranges[i] * sin(current_angle)));
    }
  }
}

void PrintCostTable(Eigen::MatrixXd cost_table){
  int row_size = cost_table.rows();
  int col_size = cost_table.cols();

  for (int i = 0; i < row_size; i++){
    for (int j = 0; j < col_size; j++){
      ROS_INFO("Cost_Table(%d,%d) = %f", i, j, cost_table(i,j));
    }
  }
}

float_t SampleNormalDensity(float_t val, float_t mean, float_t std_dev) {
  return exp(-0.5 * pow((val - mean) / std_dev, 2));
}

// create the rasterized cost table based on prev_scan points
void SLAM::CreateCostTable(const std::vector<Eigen::Vector2f>& prev_scan,
                           std::shared_ptr<Eigen::MatrixXd>& cost_table_ptr) {
  /*
    (-10, 10) ...  (10, 10)
        .              .
        .              .
        .              .
    (-10, -10) ... (10, -10)     
  */
  float resolution = 100.0 / 20.0;  // 100 px / (10 * 2)m

  cost_table_ptr = std::make_shared<Eigen::MatrixXd>(100, 100);
  Eigen::MatrixXd& cost_table = *cost_table_ptr;
  cost_table.setZero();
  
  for (const auto& point : prev_scan) {
    // ROS_INFO("point = (%f, %f)", point.x(), point.y());    
    // ROS_INFO("adjusted point = (%f, %f)", x, y);
    if ((point.x() <= 10.0 && point.x() >= -10.0)
        && (point.y() <= 10.0 && point.y() >= -10.0)) {

      // Loop over all pixels in the table and create the rasterized conditional
      // conditional probability version. For each point in the scan calculate
      // the probability of observing the point at that different pixel location.
      for (int row = 0; row < cost_table.rows(); row++) {
        // y coordinate of the point in m
        float  y_loc = ((1 / resolution) * row) - 10.0;
        for (int col = 0; col < cost_table.cols(); col++) {
          // x coordinate of the point in m
          float x_loc = ((1 / resolution) * col) - 10.0;
          // Sample from pdf for value of finding this point at this (x_loc, y_loc).
          // Use sensor STD of 0.15m.
          cost_table(row, col) = (SampleNormalDensity(x_loc, point.x(), 0.15)
            + SampleNormalDensity(y_loc, point.y(), 0.15));
        }
      }
    }
  }
  cost_table /= -cost_table.sum();
}

// Observation Likelihood: return log likelihood of how likely it is 
// that a given x, y, theta and curr_scan are correlated to cost_table
float_t SLAM::FindObservationLogLikelihood(
  float x, float y, float theta, const Pose& prev_pose,
  const Eigen::MatrixXd& cost_table, const std::vector<Eigen::Vector2f>& curr_scan) {

  float dx = x - prev_pose.x;
  float dy = y - prev_pose.y;
  float dtheta = theta - prev_pose.theta;
  float observation_liklihood = 0.0;
  float resolution = 100.0 / 20.0;  // 100 px / (10 * 2)m

  // Translation and rotation to move point in new scan back to frame of previous scan.
  Eigen::Vector2f translation(dx, dy);
  Eigen::Rotation2Df rot(-dtheta);
  for (const auto& point : curr_scan) {
    Eigen::Vector2f trans_point = rot * (point - translation);
    // Since (0, 0) is in the upper left hand corner of the rasterized cost table, we
    // need to ensure the Cartesian to pixel transform is proper. For x, we just shift
    // the point over by half the x width.
    int x_loc = static_cast<int>(resolution * (trans_point.x() + 10));
    // point.y() \in [-10, 10]. -10 corresponds to the first row of the matrix with a
    // value of 0.
    int y_loc = static_cast<int>(resolution * (trans_point.y() + 10));
    observation_liklihood += cost_table(y_loc, x_loc);
  }

  return observation_liklihood;
}

// Motion Model: return log likelihood of how likely it is that a given x, y, theta
// exits given curr_pose.
float_t SLAM::FindMotionModelLogLikelihood(float x, 
                                         float y, 
                                         float theta, 
                                         const Pose& curr_pose,
                                         const Pose& prev_pose) {

  float_t dx = x - prev_pose.x;   
  float_t dy = y - prev_pose.y;    
  float_t dtheta = theta - prev_pose.theta;

  float_t dx_odom = curr_pose.x - prev_pose.x;
  float_t dy_odom = curr_pose.y - prev_pose.y;
  float_t dtheta_odom = curr_pose.theta - prev_pose.theta;

  float_t std = sqrt(pow(dx_odom, 2) + pow(dy_odom, 2));
  std += abs(dtheta_odom);

  float_t dx_loglikelihood = -(pow((dx - dx_odom), 2) / 2 * pow(std, 2));
  float_t dy_loglikelihood = -(pow((dy - dy_odom), 2) / 2 * pow(std, 2));
  float_t dtheta_loglikelihood = -(pow((dtheta - dtheta_odom), 2) / 2 * pow(std, 2));

  return dx_loglikelihood + dy_loglikelihood + dtheta_loglikelihood;
}

void PrintScan(std::vector<Eigen::Vector2f> scan) {
  int i = 0;
  for (auto& point : scan){
    ROS_INFO("Point %d: (%f, %f)", i, point.x(), point.y());
    i++;
  }
}

void PrintPose(Pose pose, string name){
  ROS_INFO("pose(%s) = (x = %f, y = %f, theta = %f", name.c_str(), pose.x, pose.y, pose.theta);
}

void SLAM::PrintPoses(){
  int i = 0;
  for (auto& pose : poses_){
    PrintPose(pose, std::to_string(i));
    i++;
  }
}

void SLAM::ObserveLaser(const vector<float>& ranges,
                        float range_min,
                        float range_max,
                        float angle_min,
                        float angle_max) {
  // A new laser scan has been observed. Decide whether to add it as a pose
  // for SLAM. If decided to add, align it to the scan from the last saved pose,
  // and save both the scan and the optimized pose.

  std::vector<Eigen::Vector2f> observed_scan;
  GetObservedPointCloud(
    ranges, range_min, range_max, angle_min, angle_max, &observed_scan);
  
  // ROS_INFO("Printing Observed Scan");
  // PrintScan(observed_scan);

  // ObserveLaser called before there is a single pose in poses_
  if (poses_.size() == 0) {
    return;
  // First ObserveLaser called with a single pose in poses_
  } else if (poses_.size() == 1) {
    poses_.back().scan = observed_scan;
  // Compute Correlative Scan Matching with previous two poses
  } else {
    // poses_.back().scan = observed_scan; // remove this when uncommenting

    if (poses_.back().scan.size() == 0) {

      poses_.back().scan = observed_scan;
      Pose curr_pose = poses_.back();
      auto prev_pose_iter = poses_.end();
      prev_pose_iter = std::prev(prev_pose_iter, 2);
      Pose prev_pose = *prev_pose_iter;

      std::shared_ptr<Eigen::MatrixXd> cost_table_ptr;
      CreateCostTable(prev_pose.scan, cost_table_ptr);
      // ROS_INFO("FIRST TRY COST(0, 0): %f", (*cost_table_ptr)(0, 0));
      
      // ROS_INFO("Printing Cost_Table");
      // PrintCostTable(cost_table);

      float x_width = 0.25;
      float y_width = 0.25;
      float theta_width = 15 * M_PI / 180.0;
      float resolution = 25.0;
      float x_inc = 2 * x_width / resolution; // 2 * .5 / 50 = 0.02 increment
      float y_inc = 2 * y_width / resolution;
      float theta_inc = 2 * theta_width / resolution; 

      float_t max_loglikelihood = -10000000.0;
      // float_t max_log_mm = -1000000.0;
      // float_t max_log_ol = -1000000.0;
      float best_x = curr_pose.x;
      float best_y = curr_pose.y;
      float best_theta = curr_pose.theta;

      // int num_elements = 0;
      // int num_x = 0;
      // int num_y = 0;
      // int num_theta = 0;
      // ROS_INFO("Printing x_i, y_i, theta_i");
      //ROS_INFO("curr_pos is (%f, %f, %f)", best_x, best_y, best_theta);
      // ROS_INFO("range is (%f - %f, %f - %f, %f - %f)", -x_width + curr_pose.x, x_width + curr_pose.x, -y_width + curr_pose.y, y_width + curr_pose.y, -theta_width + curr_pose.theta, theta_width + curr_pose.theta);
      // ROS_INFO("iterations is (%f, %f, %f)", x_width * 2 / x_inc + 1, y_width * 2 / y_inc + 1, theta_width * 2 / theta_inc + 1);

      // PrintPose(curr_pose, "Current Pose");
      // PrintPose(prev_pose, "Previous Pose");
      // PrintPoses();
      
      // double log_ol = FindObservationLogLikelihood(prev_pose.x, prev_pose.y, prev_pose.theta, prev_pose, cost_table, prev_pose.scan);
      // ROS_INFO("log_ol = %f", log_ol);
      // ROS_INFO("sum cost_table = %f", cost_table.sum());
      
      for (float x_i = -x_width + curr_pose.x; x_i <= x_width + curr_pose.x; x_i += x_inc) {
        for (float y_i = -y_width + curr_pose.y; y_i <= y_width + curr_pose.y; y_i += y_inc) {
          for (float theta_i = -theta_width + curr_pose.theta; theta_i <= theta_width + curr_pose.theta; theta_i += theta_inc) {
            
            float_t log_ol = FindObservationLogLikelihood(x_i, y_i, theta_i, prev_pose, *cost_table_ptr, curr_pose.scan);
            float_t log_mm = FindMotionModelLogLikelihood(x_i, y_i, theta_i, curr_pose, prev_pose);
            float_t log_likelihood = log_ol + log_mm;
            
            if (log_likelihood > max_loglikelihood){ 
              // max_log_mm = log_mm;
              // max_log_ol = log_ol;
              max_loglikelihood = log_likelihood;
              
              best_x = x_i;
              best_y = y_i;
              best_theta = theta_i;
            }
          }
        }
      }

      // ROS_INFO("log_mm(%f, %f, %f) = %.10f", best_x, best_y, best_theta, max_log_mm);
      // ROS_INFO("log_ol(%f, %f, %f) = %.10f", best_x, best_y, best_theta, max_log_ol);
      // ROS_INFO("best_log_likelihood(%f, %f, %f) = %.10f", best_x, best_y, best_theta, max_loglikelihood);
      // ROS_INFO("Num Elements = %d", num_elements);
      // ROS_INFO("num_x = %d", num_x);
      // ROS_INFO("num_y = %d", num_y / num_x);
      // ROS_INFO("num_theta = %d", num_theta / num_y);
      
      // ROS_INFO("best_x = %f", best_x);
      // ROS_INFO("best_y = %f", best_y);
      // ROS_INFO("best_theta = %f", best_theta);
      curr_pose.x = best_x;
      curr_pose.y = best_y;
      curr_pose.theta = best_theta;
      
    }    

  }  
  
}

void SLAM::ObserveOdometry(const Eigen::Vector2f& odom_loc, const float odom_angle) {
  
  UpdateOdometry(odom_loc, odom_angle);

  // Keep track of odometry to estimate how far the robot has moved between 
  // poses.

<<<<<<< HEAD
  float min_trans = 0.15;
  float min_rot = 30 * M_PI / 180.0;
=======
  float min_trans = 0.1;
  float min_rot = 1 * M_PI / 180.0;
>>>>>>> 73f5242c

  // ROS_INFO("poses_.size() = %ld", poses_.size());

  // if new pose has moved or rotated more than threshold
  if (((prev_update_loc_ - odom_loc).norm() >= min_trans) || 
                    (abs(prev_update_angle_ - odom_angle) >= min_rot)) {
    // ROS_INFO("Pose has moved above threshhold.");
    // if last pose has been previously added

    if (poses_.size() == 0 || poses_.back().scan.size() > 0) {
      // create a new pose with odometry
      Pose current_pose;
      current_pose.x = odom_loc.x();
      current_pose.y = odom_loc.y();
      current_pose.theta = odom_angle;
      current_pose.scan = std::vector<Eigen::Vector2f>();
      poses_.push_back(current_pose);
      // ROS_INFO("Created new last pose loc, theta.");
    } else {
      // update last pose with updated odometry
      poses_.back().x = odom_loc.x();
      poses_.back().y = odom_loc.y();
      poses_.back().theta = odom_angle;
      // ROS_INFO("Updated last pose loc, theta.");
    }
    prev_update_loc_ = odom_loc;
    prev_update_angle_ = odom_angle;
  } else {
    // ROS_INFO("Pose hasn't moved above threshhold.");
  }

}

<<<<<<< HEAD
// vector<Vector2f> SLAM::GetMap() {
//   std::vector<Vector2f> map;
//   // Reconstruct the map as a single aligned point cloud from all saved poses
//   // and their respective scans.

//   Pose initial_pose = poses_.front();
//   // map = initial_pose.scan;

//   // PrintPose(initial_pose, "Initial Pose");
//   for (auto& curr_pose : poses_) {
    
//     // need to translate the pose.scan relative to poses_.front().scan
//     // PrintPose(curr_pose, "Current Pose");
//     Eigen::Rotation2Df base_rot (-initial_pose.theta);
//     Eigen::Vector2f del_trans = Eigen::Vector2f(curr_pose.x - initial_pose.x - CONFIG_init_x,
//                                                 curr_pose.y - initial_pose.y - CONFIG_init_y);
//     Eigen::Rotation2Df del_rot(-(curr_pose.theta - initial_pose.theta - CONFIG_init_theta));
    
//     std::vector<Eigen::Vector2f> trans_scan;
//     for (auto& point : curr_pose.scan){ 
//       // ROS_INFO("point(%f, %f), del_trans (%f, %f)", point.x(), point.y(), del_trans.x(), del_trans.y());
//       trans_scan.push_back(del_rot * (point + base_rot * del_trans)); //del_rot * (point - del_trans));
//     }
//     map.insert(map.end(), trans_scan.begin(), trans_scan.end());
//   }
//   PrintPoses();
//   return map;
// }

vector<Eigen::Vector2f> SLAM::GetMap() {
  std::vector<Eigen::Vector2f> map;
=======
vector<Vector2f> SLAM::GetMap() {
  std::vector<Vector2f> map;
>>>>>>> 73f5242c
  // Reconstruct the map as a single aligned point cloud from all saved poses
  // and their respective scans.

  Pose& initial_pose = poses_.front();

  PrintPoses();
  for (auto& curr_pose : poses_) {
<<<<<<< HEAD
    // ROS_INFO("init_x = %f, init_y = %f, init_theta = %f", CONFIG_init_x, CONFIG_init_y, CONFIG_init_theta);
    // ROS_INFO("initial_pose = (%f, %f)", initial_pose.x, initial_pose.y);
    // ROS_INFO("curr_pose = (%f, %f)", curr_pose.x, curr_pose.y);

    Eigen::Rotation2Df rot_to_initial_pose(-(curr_pose.theta - initial_pose.theta));
    Eigen::Vector2f trans_to_initial_pose(curr_pose.x - initial_pose.x, curr_pose.y - initial_pose.y);

    Eigen::Vector2f trans_to_curr_pose(curr_pose.x, curr_pose.y);
    Eigen::Rotation2Df rot_to_curr_pose(curr_pose.theta);
    
    // ROS_INFO("curr_pose.theta - initial_pose.theta = %f", curr_pose.theta - initial_pose.theta);
    // ROS_INFO("trans_to_initial_pose = (%f, %f)", trans_to_initial_pose.x(), trans_to_initial_pose.y());

    Eigen::Rotation2Df rot_to_init_frame(initial_pose.theta);
    Eigen::Vector2f trans_to_init_frame(initial_pose.x, initial_pose.y);

    // ROS_INFO("initial_pose.theta - CONFIG_init_theta = %f", initial_pose.theta - CONFIG_init_theta);
    // ROS_INFO("trans_to_init = (%f, %f)", trans_to_init_frame.x(), trans_to_init_frame.y());

    std::vector<Eigen::Vector2f> trans_scan;
    for (auto& point : curr_pose.scan) { 
      // Get the scan point in the frame of the current pose
      Eigen::Vector2f point_in_current_pose(rot_to_curr_pose * (point + trans_to_curr_pose));

      Eigen::Vector2f point_in_init_frame(rot_to_initial_pose * (point_in_current_pose - trans_to_init_frame));
      //ROS_INFO("point_in_initial_pose = (%f, %f)", point_in_initial_pose.x(), point_in_initial_pose.y());
      trans_scan.push_back(point_in_init_frame);
    }
    map.insert(map.end(), trans_scan.begin(), trans_scan.end());
=======
    Eigen::Rotation2Df base_rot (initial_pose.theta - curr_pose.theta);
    Eigen::Vector2f del_trans(curr_pose.x - initial_pose.x,
                              curr_pose.y - initial_pose.y);

    ROS_INFO("initial_pose = (%f, %f, %f)", initial_pose.x, initial_pose.y, initial_pose.theta);
    ROS_INFO("curr_pose = (%f, %f, %f)", curr_pose.x, curr_pose.y, curr_pose.theta);
    
    ROS_INFO("initial_pose.theta - curr_pose.theta = %f", initial_pose.theta - curr_pose.theta);
    ROS_INFO("del_trans = (%f, %f)", del_trans.x(), del_trans.y());

    std::vector<Eigen::Vector2f> trans_scan;
    for (auto& point : curr_pose.scan){ 
      Eigen::Vector2f point_after_rot(base_rot * point);
      Eigen::Vector2f point_after_trans = point_after_rot + del_trans;
      Eigen::Vector2f point_after_final_trans = point_after_trans + Vector2f(initial_pose.x, initial_pose.y);
      ROS_INFO("point = (%f, %f)", point.x(), point.y());
      ROS_INFO("point_after_rot = (%f, %f)", point_after_rot.x(), point_after_rot.y());
      ROS_INFO("point_after_trans = (%f, %f)", point_after_trans.x(), point_after_trans.y());
      ROS_INFO("point_after_final_trans = (%f, %f)", point_after_final_trans.x(), point_after_final_trans.y());
      trans_scan.push_back(point_after_final_trans);
      // break;
    }
    map.insert(map.end(), trans_scan.begin(), trans_scan.end());
    // break;
>>>>>>> 73f5242c
  }
  return map;
}

// vector<Vector2f> SLAM::GetMap() {
//   std::vector<Vector2f> map;
//   // Reconstruct the map as a single aligned point cloud from all saved poses
//   // and their respective scans.

//   Pose initial_pose = poses_.front();

//   for (auto& curr_pose : poses_) {
//     ROS_INFO("init_x = %f, init_y = %f, init_theta = %f", CONFIG_init_x, CONFIG_init_y, CONFIG_init_theta);
//     ROS_INFO("initial_pose = (%f, %f, %f)", initial_pose.x, initial_pose.y, initial_pose.theta);
//     ROS_INFO("curr_pose = (%f, %f, %f)", curr_pose.x, curr_pose.y, curr_pose.theta);

//     Eigen::Rotation2Df rot1st_to_initial_pose(-curr_pose.theta);
//     Eigen::Vector2f trans_to_initial_pose(initial_pose.x - curr_pose.x, initial_pose.y - curr_pose.y);
//     Eigen::Rotation2Df rot2nd_to_initial_pose(initial_pose.theta);

//     ROS_INFO("-curr_pose.theta = %f", -curr_pose.theta);
//     ROS_INFO("trans_to_initial_pose = (%f, %f)", trans_to_initial_pose.x(), trans_to_initial_pose.y());
//     ROS_INFO("initial_pose.theta = %f", initial_pose.theta);

//     Eigen::Rotation2Df rot1st_to_init_frame(-initial_pose.theta);
//     Eigen::Vector2f trans_to_init_frame(CONFIG_init_x, CONFIG_init_y);
//     // Eigen::Vector2f trans_to_init_frame(CONFIG_init_x - initial_pose.x, CONFIG_init_y - initial_pose.y);
//     Eigen::Rotation2Df rot2nd_to_init_frame(CONFIG_init_theta);

//     ROS_INFO("initial_pose.theta = %f", initial_pose.theta);
//     ROS_INFO("trans_to_init = (%f, %f)", trans_to_init_frame.x(), trans_to_init_frame.y());
//     ROS_INFO("CONFIG_init_theta = %f", CONFIG_init_theta);

//     std::vector<Eigen::Vector2f> trans_scan;
//     for (auto& point : curr_pose.scan){ 
//       ROS_INFO("point = (%f, %f)", point.x(), point.y());
//       Eigen::Vector2f point_in_initial_pose_after_1strot(rot1st_to_initial_pose * point);
//       Eigen::Vector2f point_in_initial_pose_after_trans(point_in_initial_pose_after_1strot - trans_to_initial_pose);
//       Eigen::Vector2f point_in_initial_pose_after_2ndrot(rot2nd_to_initial_pose * point_in_initial_pose_after_trans);
      
//       ROS_INFO("point_in_initial_pose_after_1strot = (%f, %f)", point_in_initial_pose_after_1strot.x(), point_in_initial_pose_after_1strot.y());
//       ROS_INFO("point_in_initial_pose_after_trans = (%f, %f)", point_in_initial_pose_after_trans.x(), point_in_initial_pose_after_trans.y());
//       ROS_INFO("point_in_initial_pose_after_2ndrot = (%f, %f)", point_in_initial_pose_after_2ndrot.x(), point_in_initial_pose_after_2ndrot.y());
      
      
//       Eigen::Vector2f point_in_init_frame_after_trans(point_in_initial_pose_after_2ndrot - trans_to_init_frame);
//       // Eigen::Vector2f point_in_init_frame_after_1strot(rot1st_to_init_frame * point_in_initial_pose_after_2ndrot);
//       Eigen::Vector2f point_in_init_frame_after_2ndrot(rot2nd_to_init_frame * point_in_init_frame_after_trans);
//       Eigen::Vector2f point_in_init_frame_after_trans2(point_in_init_frame_after_2ndrot + trans_to_init_frame);

//       // ROS_INFO("point_in_init_frame_after_1strot = (%f, %f)", point_in_init_frame_after_1strot.x(), point_in_init_frame_after_1strot.y());
//       ROS_INFO("point_in_init_frame_after_trans = (%f, %f)", point_in_init_frame_after_trans.x(), point_in_init_frame_after_trans.y());
//       ROS_INFO("point_in_init_frame_after_2ndrot = (%f, %f)", point_in_init_frame_after_2ndrot.x(), point_in_init_frame_after_2ndrot.y());
//       ROS_INFO("point_in_init_frame_after_trans2 = (%f, %f)", point_in_init_frame_after_trans2.x(), point_in_init_frame_after_trans2.y());

//       trans_scan.push_back(point_in_init_frame_after_trans2);
//       break;
//     }
//     map.insert(map.end(), trans_scan.begin(), trans_scan.end());
//     break;
//   }
//   PrintPoses();
//   return map;
// }

}  // namespace slam<|MERGE_RESOLUTION|>--- conflicted
+++ resolved
@@ -78,13 +78,6 @@
     prev_update_loc_(0,0),
     prev_update_angle_(0) {}
 
-<<<<<<< HEAD
-void SLAM::GetPose(Eigen::Vector2f* loc, float* angle) const {
-  // Return the latest pose estimate of the robot.
-  if (poses_.size() != 0) {
-    *loc = Eigen::Vector2f(poses_.back().x, poses_.back().y);
-    *angle = poses_.back().theta;
-=======
 // void SLAM::GetPose(Eigen::Vector2f* loc, float* angle) const {
 //   // Return the latest pose estimate of the robot.
 //   if (poses_.size() != 0) {
@@ -109,7 +102,6 @@
     float_t del_rot = poses_.back().theta;
     *loc = del_trans;
     *angle = del_rot;
->>>>>>> 73f5242c
   }
 }
 
@@ -443,13 +435,8 @@
   // Keep track of odometry to estimate how far the robot has moved between 
   // poses.
 
-<<<<<<< HEAD
-  float min_trans = 0.15;
-  float min_rot = 30 * M_PI / 180.0;
-=======
   float min_trans = 0.1;
   float min_rot = 1 * M_PI / 180.0;
->>>>>>> 73f5242c
 
   // ROS_INFO("poses_.size() = %ld", poses_.size());
 
@@ -483,42 +470,8 @@
 
 }
 
-<<<<<<< HEAD
-// vector<Vector2f> SLAM::GetMap() {
-//   std::vector<Vector2f> map;
-//   // Reconstruct the map as a single aligned point cloud from all saved poses
-//   // and their respective scans.
-
-//   Pose initial_pose = poses_.front();
-//   // map = initial_pose.scan;
-
-//   // PrintPose(initial_pose, "Initial Pose");
-//   for (auto& curr_pose : poses_) {
-    
-//     // need to translate the pose.scan relative to poses_.front().scan
-//     // PrintPose(curr_pose, "Current Pose");
-//     Eigen::Rotation2Df base_rot (-initial_pose.theta);
-//     Eigen::Vector2f del_trans = Eigen::Vector2f(curr_pose.x - initial_pose.x - CONFIG_init_x,
-//                                                 curr_pose.y - initial_pose.y - CONFIG_init_y);
-//     Eigen::Rotation2Df del_rot(-(curr_pose.theta - initial_pose.theta - CONFIG_init_theta));
-    
-//     std::vector<Eigen::Vector2f> trans_scan;
-//     for (auto& point : curr_pose.scan){ 
-//       // ROS_INFO("point(%f, %f), del_trans (%f, %f)", point.x(), point.y(), del_trans.x(), del_trans.y());
-//       trans_scan.push_back(del_rot * (point + base_rot * del_trans)); //del_rot * (point - del_trans));
-//     }
-//     map.insert(map.end(), trans_scan.begin(), trans_scan.end());
-//   }
-//   PrintPoses();
-//   return map;
-// }
-
-vector<Eigen::Vector2f> SLAM::GetMap() {
-  std::vector<Eigen::Vector2f> map;
-=======
 vector<Vector2f> SLAM::GetMap() {
   std::vector<Vector2f> map;
->>>>>>> 73f5242c
   // Reconstruct the map as a single aligned point cloud from all saved poses
   // and their respective scans.
 
@@ -526,37 +479,6 @@
 
   PrintPoses();
   for (auto& curr_pose : poses_) {
-<<<<<<< HEAD
-    // ROS_INFO("init_x = %f, init_y = %f, init_theta = %f", CONFIG_init_x, CONFIG_init_y, CONFIG_init_theta);
-    // ROS_INFO("initial_pose = (%f, %f)", initial_pose.x, initial_pose.y);
-    // ROS_INFO("curr_pose = (%f, %f)", curr_pose.x, curr_pose.y);
-
-    Eigen::Rotation2Df rot_to_initial_pose(-(curr_pose.theta - initial_pose.theta));
-    Eigen::Vector2f trans_to_initial_pose(curr_pose.x - initial_pose.x, curr_pose.y - initial_pose.y);
-
-    Eigen::Vector2f trans_to_curr_pose(curr_pose.x, curr_pose.y);
-    Eigen::Rotation2Df rot_to_curr_pose(curr_pose.theta);
-    
-    // ROS_INFO("curr_pose.theta - initial_pose.theta = %f", curr_pose.theta - initial_pose.theta);
-    // ROS_INFO("trans_to_initial_pose = (%f, %f)", trans_to_initial_pose.x(), trans_to_initial_pose.y());
-
-    Eigen::Rotation2Df rot_to_init_frame(initial_pose.theta);
-    Eigen::Vector2f trans_to_init_frame(initial_pose.x, initial_pose.y);
-
-    // ROS_INFO("initial_pose.theta - CONFIG_init_theta = %f", initial_pose.theta - CONFIG_init_theta);
-    // ROS_INFO("trans_to_init = (%f, %f)", trans_to_init_frame.x(), trans_to_init_frame.y());
-
-    std::vector<Eigen::Vector2f> trans_scan;
-    for (auto& point : curr_pose.scan) { 
-      // Get the scan point in the frame of the current pose
-      Eigen::Vector2f point_in_current_pose(rot_to_curr_pose * (point + trans_to_curr_pose));
-
-      Eigen::Vector2f point_in_init_frame(rot_to_initial_pose * (point_in_current_pose - trans_to_init_frame));
-      //ROS_INFO("point_in_initial_pose = (%f, %f)", point_in_initial_pose.x(), point_in_initial_pose.y());
-      trans_scan.push_back(point_in_init_frame);
-    }
-    map.insert(map.end(), trans_scan.begin(), trans_scan.end());
-=======
     Eigen::Rotation2Df base_rot (initial_pose.theta - curr_pose.theta);
     Eigen::Vector2f del_trans(curr_pose.x - initial_pose.x,
                               curr_pose.y - initial_pose.y);
@@ -581,7 +503,6 @@
     }
     map.insert(map.end(), trans_scan.begin(), trans_scan.end());
     // break;
->>>>>>> 73f5242c
   }
   return map;
 }
